--- conflicted
+++ resolved
@@ -33,7 +33,6 @@
 	}, {
 		input: "select 1 from t",
 	}, {
-<<<<<<< HEAD
 		input: "select 'a' || 'b' from t where true",
 	}, {
 		input:  "select 'a' || CAST(false as text)",
@@ -43,9 +42,8 @@
 	}, {
 		input:  "SELECT COALESCE('[' || GROUP_CONCAT(tags.label, ', ') || ']', '[]') AS tags  FROM assets AS root LEFT JOIN assets_tags ON root.id = assets_tags.asset_id LEFT JOIN tags ON tags.item_id = assets_tags.tag_id;",
 		output: "select COALESCE('[' || group_concat(tags.label, ', ') || ']', '[]') as tags from assets as root left join assets_tags on root.id = assets_tags.asset_id left join tags on tags.item_id = assets_tags.tag_id",
-=======
+	}, {
 		input: `select '["a", "b"]' ?| array['a', 'b']`,
->>>>>>> e03eac0f
 	}, {
 		input: "select .1 from t",
 	}, {
